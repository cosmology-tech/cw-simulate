import { WasmModule } from './modules/wasm';
import { BankModule } from './modules/bank';
import { AppResponse } from './cw-interface';
import { Map } from 'immutable';
import { Result, Ok, Err } from 'ts-results';

export interface CWSimulateAppOptions {
  chainId: string;
  bech32Prefix: string;
}

export class CWSimulateApp {
  public chainId: string;
  public bech32Prefix: string;

  public store: Map<string, any>;
  public height: number;
  public time: number;

  public wasm: WasmModule;
  public bank: BankModule;

  constructor(options: CWSimulateAppOptions) {
    this.chainId = options.chainId;
    this.bech32Prefix = options.bech32Prefix;
    this.store = Map<string, any>();
    this.height = 1;
    this.time = 0;

    this.wasm = new WasmModule(this);
    this.bank = new BankModule(this);
  }

  public async handleMsg(
    sender: string,
    msg: any,
    trace: any = []
  ): Promise<Result<AppResponse, string>> {
    if ('wasm' in msg) {
<<<<<<< HEAD
      return await this.wasm.handleMsg(sender, msg);
    } else if ('bank' in msg) {
      return await this.bank.handleMsg(sender, msg);
    } else {
      return Err(`unknown message: ${JSON.stringify(msg)}`);
=======
      return await this.wasm.handleMsg(sender, msg, trace);
>>>>>>> 4edd1773
    }
  }
}<|MERGE_RESOLUTION|>--- conflicted
+++ resolved
@@ -37,15 +37,11 @@
     trace: any = []
   ): Promise<Result<AppResponse, string>> {
     if ('wasm' in msg) {
-<<<<<<< HEAD
       return await this.wasm.handleMsg(sender, msg);
     } else if ('bank' in msg) {
-      return await this.bank.handleMsg(sender, msg);
+      return await this.wasm.handleMsg(sender, msg, trace);
     } else {
       return Err(`unknown message: ${JSON.stringify(msg)}`);
-=======
-      return await this.wasm.handleMsg(sender, msg, trace);
->>>>>>> 4edd1773
     }
   }
 }