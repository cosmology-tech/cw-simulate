import { Sha256 } from '@cosmjs/crypto';
import { fromAscii, fromBase64, fromUtf8, toBech32 } from '@cosmjs/encoding';
import { CWSimulateApp } from 'CWSimulateApp';
import {
  BasicBackendApi,
  BasicKVIterStorage,
  BasicQuerier,
  IBackend,
  VMInstance,
} from '@terran-one/cosmwasm-vm-js';
import { ContractResponse, RustResult, SubMsg } from '../cw-interface';
import { Map } from 'immutable';
import { Result, Ok, Err } from 'ts-results';

export interface AppResponse {
  events: any[];
  data: string | null;
}

function numberToBigEndianUint64(n: number): Uint8Array {
  const buffer = new ArrayBuffer(8);
  const view = new DataView(buffer);
  view.setUint32(0, n, false);
  view.setUint32(4, 0, false);
  return new Uint8Array(buffer);
}

export interface Coin {
  denom: string;
  amount: string;
}

export interface Execute {
  contract_addr: String;
  msg: string;
  funds: { denom: string; amount: string }[];
}

export interface Instantiate {
  admin: string | null;
  code_id: number;
  msg: string;
  funds: { denom: string; amount: string }[];
  label: string;
}

export type WasmMsg =
  | { wasm: { execute: Execute } }
  | { wasm: { instantiate: Instantiate } };

export class WasmModule {
  public lastCodeId: number;
  public lastInstanceId: number;

  constructor(public chain: CWSimulateApp) {
    chain.store.set('wasm', { codes: {}, contracts: {}, contractStorage: {} });

    this.lastCodeId = 0;
    this.lastInstanceId = 0;
  }

  static buildContractAddress(codeId: number, instanceId: number): Uint8Array {
    let contractId = new Uint8Array([
      ...numberToBigEndianUint64(codeId),
      ...numberToBigEndianUint64(instanceId),
    ]);

    // append module name
    let mKey = new Uint8Array([
      ...Uint8Array.from(Buffer.from('wasm', 'utf-8')),
      0,
    ]);
    let payload = new Uint8Array([...mKey, ...contractId]);

    let hasher = new Sha256();
    hasher.update(Buffer.from('module', 'utf-8'));
    let th = hasher.digest();
    hasher = new Sha256(th);
    hasher.update(payload);
    let hash = hasher.digest();
    return hash.slice(0, 20);
  }

  create(creator: string, wasmCode: Uint8Array): number {
    let codeInfo = {
      creator,
      wasmCode,
    };

    this.chain.store = this.chain.store.setIn(
      ['wasm', 'codes', this.lastCodeId + 1],
      codeInfo
    );
    this.lastCodeId += 1;
    return this.lastCodeId;
  }

  getExecutionEnv(contractAddress: string): any {
    return {
      block: {
        height: this.chain.height,
        time: this.chain.time.toFixed(),
        chain_id: this.chain.chainId,
      },
      contract: {
        address: contractAddress,
      },
    };
  }

  async buildVM(contractAddress: string): Promise<VMInstance> {
    // @ts-ignore
    let { codeId } = this.chain.store.getIn([
      'wasm',
      'contracts',
      contractAddress,
    ]);
    // @ts-ignore
    let { wasmCode } = this.chain.store.getIn(['wasm', 'codes', codeId]);

    let contractState = this.chain.store.getIn([
      'wasm',
      'contractStorage',
      contractAddress,
    ]) as Map<string, any>;

    let storage = new BasicKVIterStorage();
    storage.dict = contractState;

    let backend: IBackend = {
      backend_api: new BasicBackendApi(this.chain.bech32Prefix),
      // @ts-ignore
      storage,
      querier: new BasicQuerier(),
    };

    let vm = new VMInstance(backend);
    await vm.build(wasmCode);
    return vm;
  }

<<<<<<< HEAD
  async instantiate(
    sender: string,
    funds: Coin[],
    codeId: number,
    instantiateMsg: any
  ): Promise<any> {
    // TODO: add funds logic
=======
  // TODO: add admin, label, etc.
  registerContractInstance(sender: string, codeId: number): string {
>>>>>>> 4edd1773
    const contractAddressHash = WasmModule.buildContractAddress(
      codeId,
      this.lastInstanceId + 1
    );

    const contractAddress = toBech32(
      this.chain.bech32Prefix,
      contractAddressHash
    );

    const contractInfo = {
      codeId,
      creator: sender,
      admin: null,
      label: '',
      created: this.chain.height,
    };

    this.chain.store = this.chain.store.setIn(
      ['wasm', 'contracts', contractAddress],
      contractInfo
    );
    this.chain.store = this.chain.store.setIn(
      ['wasm', 'contractStorage', contractAddress],
      Map<string, any>()
    );
    this.lastInstanceId += 1;
    return contractAddress;
  }

  async callInstantiate(
    sender: string,
    funds: Coin[],
    contractAddress: string,
    instantiateMsg: any
  ): Promise<RustResult<ContractResponse.Data>> {
    let vm = await this.buildVM(contractAddress);
    let env = this.getExecutionEnv(contractAddress);
    let info = { sender, funds };

    let res = vm.instantiate(env, info, instantiateMsg)
      .json as RustResult<ContractResponse.Data>;

    this.chain.store = this.chain.store.setIn(
      ['wasm', 'contractStorage', contractAddress],
      (vm.backend.storage as BasicKVIterStorage).dict
    );

    return res;
  }

  async instantiateContract(
    sender: string,
    funds: Coin[],
    codeId: number,
    instantiateMsg: any
  ): Promise<Result<AppResponse, string>> {
    // first register the contract instance
    const contractAddress = this.registerContractInstance(sender, codeId);

    // then call instantiate
    let response = await this.callInstantiate(
      sender,
      funds,
      contractAddress,
      instantiateMsg
    );

    if ('error' in response) {
      return Err(response.error);
    } else {
      let customEvent = {
        type: 'instantiate',
        attributes: [
          { key: '_contract_address', value: contractAddress },
          { key: 'code_id', value: codeId.toString() },
        ],
      };
      let res = this.buildAppResponse(
        contractAddress,
        customEvent,
        response.ok
      );
      return await this.handleContractResponse(
        contractAddress,
        response.ok.messages,
        res
      );
    }
  }

  async callExecute(
    sender: string,
    funds: Coin[],
    contractAddress: string,
    executeMsg: any
  ): Promise<RustResult<ContractResponse.Data>> {
    let vm = await this.buildVM(contractAddress);

    let env = this.getExecutionEnv(contractAddress);
    let info = { sender, funds };

    let res = vm.execute(env, info, executeMsg)
      .json as RustResult<ContractResponse.Data>;

    this.chain.store = this.chain.store.setIn(
      ['wasm', 'contractStorage', contractAddress],
      (vm.backend.storage as BasicKVIterStorage).dict
    );

    return res;
  }

  async executeContract(
    sender: string,
    funds: Coin[],
    contractAddress: string,
    executeMsg: any,
    trace: any = []
  ): Promise<Result<AppResponse, string>> {
    let snapshot = this.chain.store;
    let response = await this.callExecute(
      sender,
      funds,
      contractAddress,
      executeMsg
    );
    if ('error' in response) {
      this.chain.store = snapshot; // revert
      return Err(response.error);
    } else {
      let customEvent = {
        type: 'execute',
        attributes: [
          {
            key: '_contract_addr',
            value: contractAddress,
          },
        ],
      };
      let res = this.buildAppResponse(
        contractAddress,
        customEvent,
        response.ok
      );
      let subtrace: any = [];
      let result = await this.handleContractResponse(
        contractAddress,
        response.ok.messages,
        res,
        subtrace
      );
      trace.push(['execute_contract', subtrace]);
      return result;
    }
  }

  async handleContractResponse(
    contractAddress: string,
    messages: ContractResponse.Data['messages'],
    res: AppResponse,
    trace: any = []
  ): Promise<Result<AppResponse, string>> {
    let snapshot = this.chain.store;
    for (const message of messages) {
      let subres = await this.executeSubmsg(contractAddress, message, trace);
      if (subres.err) {
        this.chain.store = snapshot; // revert
        return subres;
      } else {
        res.events = [...res.events, ...subres.val.events];
        if (subres.val.data === null) {
          res.data = subres.val.data;
        }
      }
    }

    return Ok({ events: res.events, data: res.data });
  }

  async executeSubmsg(
    contractAddress: string,
    message: SubMsg.Data,
    trace: any = []
  ): Promise<Result<AppResponse, string>> {
    let { id, msg, gas_limit, reply_on } = message;
    let r = await this.chain.handleMsg(contractAddress, msg, trace);
    if (r.ok) {
      // submessage success
      let { events, data } = r.val;
      if (reply_on === 'success' || reply_on === 'always') {
        // submessage success, call reply
        let replyMsg = {
          id,
          result: {
            ok: {
              events,
              data,
            },
          },
        };
        let replyRes = await this.reply(contractAddress, replyMsg, trace);
        if (replyRes.err) {
          // submessage success, call reply, reply failed
          return replyRes;
        } else {
          // submessage success, call reply, reply success
          if (replyRes.val.data !== null) {
            data = replyRes.val.data;
          }
          events = [...events, ...replyRes.val.events];
        }
      } else {
        // submessage success, don't call reply
        data = null;
      }
      return Ok({ events, data });
    } else {
      // submessage failed
      if (reply_on === 'error' || reply_on === 'always') {
        // submessage failed, call reply
        let replyMsg = {
          id,
          result: {
            error: r.val,
          },
        };
        let replyRes = await this.reply(contractAddress, replyMsg, trace);
        if (replyRes.err) {
          // submessage failed, call reply, reply failed
          return replyRes;
        } else {
          // submessage failed, call reply, reply success
          let { events, data } = replyRes.val;
          return Ok({ events, data });
        }
      } else {
        // submessage failed, don't call reply (equivalent to normal message)
        return r;
      }
    }
  }

  async callReply(
    contractAddress: string,
    replyMsg: any
  ): Promise<RustResult<ContractResponse.Data>> {
    let vm = await this.buildVM(contractAddress);
    let res = vm.reply(this.getExecutionEnv(contractAddress), replyMsg)
      .json as RustResult<ContractResponse.Data>;

    this.chain.store = this.chain.store.setIn(
      ['wasm', 'contractStorage', contractAddress],
      (vm.backend.storage as BasicKVIterStorage).dict
    );

    return res;
  }

  async reply(
    contractAddress: string,
    replyMsg: any,
    trace: any = []
  ): Promise<Result<AppResponse, string>> {
    trace.push('reply');
    let response = await this.callReply(contractAddress, replyMsg);
    if ('error' in response) {
      return Err(response.error);
    } else {
      let customEvent = {
        type: 'reply',
        attributes: [
          {
            key: '_contract_addr',
            value: contractAddress,
          },
          {
            key: 'mode',
            value: replyMsg.result.ok ? 'handle_success' : 'handle_failure',
          },
        ],
      };
      let res = this.buildAppResponse(
        contractAddress,
        customEvent,
        response.ok
      );
      return await this.handleContractResponse(
        contractAddress,
        response.ok.messages,
        res
      );
    }
  }

  async query(
    contractAddress: string,
    queryMsg: any
  ): Promise<Result<any, string>> {
    let vm = await this.buildVM(contractAddress);
    let env = this.getExecutionEnv(contractAddress);
    let res = vm.query(env, queryMsg).json as RustResult<string>;

    if ('ok' in res) {
      return Ok(JSON.parse(fromUtf8(fromBase64(res.ok))));
    } else {
      return Err(res.error);
    }
  }

  buildAppResponse(
    contract: string,
    customEvent: any,
    response: ContractResponse.Data
  ): AppResponse {
    let appEvents = [];
    // add custom event
    appEvents.push(customEvent);

    // add contract attributes under `wasm` event type
    if (response.attributes.length > 0) {
      appEvents.push({
        type: 'wasm',
        attributes: [
          {
            key: '_contract_addr',
            value: contract,
          },
          ...response.attributes,
        ],
      });
    }

    // add events and prefix with `wasm-`
    for (const event of response.events) {
      appEvents.push({
        type: `wasm-${event.type}`,
        attributes: [
          { key: '_contract_addr', value: contract },
          ...event.attributes,
        ],
      });
    }

    return {
      events: appEvents,
      data: response.data,
    };
  }

  async handleMsg(
    sender: string,
    msg: any,
    trace: any = []
  ): Promise<Result<AppResponse, string>> {
    let { wasm } = msg;
    if ('execute' in wasm) {
      let { contract_addr, funds, msg } = wasm.execute;
      let msgJSON = fromUtf8(fromBase64(msg));
      return await this.executeContract(
        sender,
        funds,
        contract_addr,
        JSON.parse(msgJSON),
        trace
      );
    } else if ('instantiate' in wasm) {
      throw new Error('unimplemented');
    } else {
      throw new Error('Unknown wasm message');
    }
  }
}<|MERGE_RESOLUTION|>--- conflicted
+++ resolved
@@ -139,18 +139,8 @@
     return vm;
   }
 
-<<<<<<< HEAD
-  async instantiate(
-    sender: string,
-    funds: Coin[],
-    codeId: number,
-    instantiateMsg: any
-  ): Promise<any> {
-    // TODO: add funds logic
-=======
   // TODO: add admin, label, etc.
   registerContractInstance(sender: string, codeId: number): string {
->>>>>>> 4edd1773
     const contractAddressHash = WasmModule.buildContractAddress(
       codeId,
       this.lastInstanceId + 1
