import Immutable from 'immutable';
import { Result } from 'ts-results';

export interface ContractResponse {
  messages: SubMsg[];
  events: Event[];
  attributes: Attribute[];
  data: Binary | null;
}

export type AppResponse = {
  events: Event[];
  data: Binary | null;
};

export interface Attribute {
  key: string;
  value: string;
}

export interface Event {
  type: string;
  attributes: Attribute[];
}

export type RustResult<T> = { ok: T } | { error: string };

export type ReplyMsg = {
  id: number;
  result: RustResult<{
    events: Event[];
    data: string | null;
  }>;
};

export interface CodeInfo {
  creator: string;
  wasmCode: Uint8Array;
}

export interface ContractInfo {
  codeId: number;
  creator: string;
  admin: string | null;
  label: string;
  created: number; // chain height
}

<<<<<<< HEAD
export interface ContractInfoResponse {
  code_id: number;
  creator: string;
  admin: string | null;
  pinned: boolean;
  ibc_port: string | null;
}

export type CallHistoryLog = any;
=======
export type DebugLog = PrintDebugLog | CallDebugLog;
>>>>>>> bb8d4c4b

export interface PrintDebugLog {
  type: 'print';
  message: string;
}

type Bytes = string;

type NamedArg<T extends any = any> = { [name: string]: T };

type APIFn<
  CallArgs extends NamedArg,
  ReturnType = undefined
> = ReturnType extends undefined
  ? {
      args: CallArgs;
    }
  : {
      args: CallArgs;
      result: ReturnType;
    };

interface CosmWasmAPI {
  db_read: APIFn<{ key: Bytes }, Bytes>;
  db_write: APIFn<{ key: Bytes; value: Bytes }>;
  db_remove: APIFn<{ key: Bytes }>;
  db_scan: APIFn<{ start: Bytes; end: Bytes; order: number }, Bytes>;
  db_next: APIFn<{ iterator_id: Bytes }, Bytes>;
  addr_humanize: APIFn<{ source: Bytes }, Bytes>;
  addr_canonicalize: APIFn<{ source: Bytes; destination: Bytes }, Bytes>;
  addr_validate: APIFn<{ source: Bytes }, Bytes>;
  secp256k1_verify: APIFn<
    { hash: Bytes; signature: Bytes; pubkey: Bytes },
    number
  >;
  secp256k1_recover_pubkey: APIFn<
    { msgHash: Bytes; signature: Bytes; recover_param: number },
    Bytes
  >;
  abort: APIFn<{ message: string }>;
  debug: APIFn<{ message: string }>;
  ed25519_verify: APIFn<
    { message: Bytes; signature: Bytes; pubkey: Bytes },
    number
  >;
  ed25519_batch_verify: APIFn<
    { messages_ptr: Bytes; signatures_ptr: Bytes; pubkeys_ptr: Bytes },
    number
  >;
  query_chain: APIFn<{ request: Bytes }, Bytes>;
}

type Unionize<T> = T extends { [key in keyof T]: infer ValueType }
  ? ValueType
  : never;

type CallDebugLog<T extends keyof CosmWasmAPI = keyof CosmWasmAPI> = {
  type: 'call';
} & Unionize<{
  [K in T]: { fn: K } & CosmWasmAPI[K];
}>;

interface TraceLogCommon {
  type: string;
  contractAddress: string;
  env: ExecuteEnv;
  msg: any;
  response: RustResult<ContractResponse>;
  logs: DebugLog[];
  trace?: TraceLog[];
  storeSnapshot: Immutable.Map<string, any>;
  result: Result<AppResponse, string>;
}

export type ExecuteTraceLog = TraceLogCommon & {
  type: 'execute' | 'instantiate';
  info: {
    sender: string;
    funds: Coin[];
  };
};

export type ReplyTraceLog = TraceLogCommon & {
  type: 'reply';
  msg: ReplyMsg;
};

export type TraceLog = ExecuteTraceLog | ReplyTraceLog;

export interface SubMsg {
  id: number;
  msg: any;
  gas_limit: number | null;
  reply_on: ReplyOn;
}

export enum ReplyOn {
  Always = 'always',
  Never = 'never',
  Success = 'success',
  Error = 'error',
}

export type Binary = string;

export interface Coin {
  denom: string;
  amount: string;
}

export interface ExecuteEnv {
  block: {
    height: number;
    time: string;
    chain_id: string;
  };
  contract: {
    address: string;
  };
}<|MERGE_RESOLUTION|>--- conflicted
+++ resolved
@@ -46,7 +46,6 @@
   created: number; // chain height
 }
 
-<<<<<<< HEAD
 export interface ContractInfoResponse {
   code_id: number;
   creator: string;
@@ -55,10 +54,7 @@
   ibc_port: string | null;
 }
 
-export type CallHistoryLog = any;
-=======
 export type DebugLog = PrintDebugLog | CallDebugLog;
->>>>>>> bb8d4c4b
 
 export interface PrintDebugLog {
   type: 'print';
